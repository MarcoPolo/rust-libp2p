--- conflicted
+++ resolved
@@ -25,13 +25,8 @@
 pub mod tls;
 
 use error::Error;
-<<<<<<< HEAD
 use framed::{Connection, Incoming};
-use futures::{future::BoxFuture, prelude::*, stream::BoxStream, ready};
-=======
-use framed::Connection;
 use futures::{future::BoxFuture, prelude::*, ready, stream::BoxStream};
->>>>>>> a430e6bf
 use libp2p_core::{
     multiaddr::Multiaddr,
     transport::{
@@ -171,13 +166,8 @@
     fn poll_next(mut self: Pin<&mut Self>, cx: &mut Context<'_>) -> Poll<Option<Self::Item>> {
         loop {
             if let Some(item) = ready!(self.0.try_poll_next_unpin(cx)?) {
-<<<<<<< HEAD
                 if let Incoming::Data(payload) = item {
-                    return Poll::Ready(Some(Ok(payload.into_bytes())))
-=======
-                if item.is_data() {
-                    return Poll::Ready(Some(Ok(item.into_bytes())));
->>>>>>> a430e6bf
+                    return Poll::Ready(Some(Ok(payload.into_bytes())));
                 }
             } else {
                 return Poll::Ready(None);
