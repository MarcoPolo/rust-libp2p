--- conflicted
+++ resolved
@@ -29,7 +29,11 @@
     Transport,
 };
 use log::{debug, trace};
-use soketto::{connection::{self, CloseReason}, extension::deflate::Deflate, handshake};
+use soketto::{
+    connection::{self, CloseReason},
+    extension::deflate::Deflate,
+    handshake,
+};
 use std::{convert::TryInto, fmt, io, mem, pin::Pin, task::Context, task::Poll};
 use url::Url;
 
@@ -484,7 +488,6 @@
     Data(Data),
     /// PONG control frame data.
     Pong(Vec<u8>),
-<<<<<<< HEAD
     /// Close reason.
     Closed(CloseReason),
 }
@@ -495,14 +498,14 @@
     /// Textual data.
     Text(Vec<u8>),
     /// Binary data.
-    Binary(Vec<u8>)
+    Binary(Vec<u8>),
 }
 
 impl Data {
     pub fn into_bytes(self) -> Vec<u8> {
         match self {
             Data::Text(d) => d,
-            Data::Binary(d) => d
+            Data::Binary(d) => d,
         }
     }
 }
@@ -511,11 +514,9 @@
     fn as_ref(&self) -> &[u8] {
         match self {
             Data::Text(d) => d,
-            Data::Binary(d) => d
-        }
-    }
-=======
->>>>>>> a430e6bf
+            Data::Binary(d) => d,
+        }
+    }
 }
 
 impl Incoming {
@@ -524,49 +525,19 @@
     }
 
     pub fn is_binary(&self) -> bool {
-<<<<<<< HEAD
-        if let Incoming::Data(Data::Binary(_)) = self { true } else { false }
+        matches!(self, Incoming::Data(Data::Binary(_)))
     }
 
     pub fn is_text(&self) -> bool {
-        if let Incoming::Data(Data::Text(_)) = self { true } else { false }
+        matches!(self, Incoming::Data(Data::Text(_)))
     }
 
     pub fn is_pong(&self) -> bool {
-        if let Incoming::Pong(_) = self { true } else { false }
-=======
-        matches!(self, IncomingData::Binary(_))
-    }
-
-    pub fn is_text(&self) -> bool {
-        matches!(self, IncomingData::Text(_))
-    }
-
-    pub fn is_pong(&self) -> bool {
-        matches!(self, IncomingData::Pong(_))
-    }
-
-    pub fn into_bytes(self) -> Vec<u8> {
-        match self {
-            IncomingData::Binary(d) => d,
-            IncomingData::Text(d) => d,
-            IncomingData::Pong(d) => d,
-        }
->>>>>>> a430e6bf
-    }
-
-<<<<<<< HEAD
+        matches!(self, Incoming::Pong(_))
+    }
+
     pub fn is_close(&self) -> bool {
-        if let Incoming::Closed(_) = self { true } else { false }
-=======
-impl AsRef<[u8]> for IncomingData {
-    fn as_ref(&self) -> &[u8] {
-        match self {
-            IncomingData::Binary(d) => d,
-            IncomingData::Text(d) => d,
-            IncomingData::Pong(d) => d,
-        }
->>>>>>> a430e6bf
+        matches!(self, Incoming::Closed(_))
     }
 }
 
@@ -618,36 +589,22 @@
         });
         let stream = stream::unfold((Vec::new(), receiver), |(mut data, mut receiver)| async {
             match receiver.receive(&mut data).await {
-<<<<<<< HEAD
-                Ok(soketto::Incoming::Data(soketto::Data::Text(_))) => {
-                    Some((Ok(Incoming::Data(Data::Text(mem::take(&mut data)))), (data, receiver)))
-                }
-                Ok(soketto::Incoming::Data(soketto::Data::Binary(_))) => {
-                    Some((Ok(Incoming::Data(Data::Binary(mem::take(&mut data)))), (data, receiver)))
-                }
-=======
                 Ok(soketto::Incoming::Data(soketto::Data::Text(_))) => Some((
-                    Ok(IncomingData::Text(mem::take(&mut data))),
+                    Ok(Incoming::Data(Data::Text(mem::take(&mut data)))),
                     (data, receiver),
                 )),
                 Ok(soketto::Incoming::Data(soketto::Data::Binary(_))) => Some((
-                    Ok(IncomingData::Binary(mem::take(&mut data))),
+                    Ok(Incoming::Data(Data::Binary(mem::take(&mut data)))),
                     (data, receiver),
                 )),
->>>>>>> a430e6bf
                 Ok(soketto::Incoming::Pong(pong)) => {
                     Some((Ok(Incoming::Pong(Vec::from(pong))), (data, receiver)))
                 }
                 Ok(soketto::Incoming::Closed(reason)) => {
                     Some((Ok(Incoming::Closed(reason)), (data, receiver)))
                 }
-<<<<<<< HEAD
-                Err(e) => Some((Err(e), (data, receiver)))
-=======
-                Ok(soketto::Incoming::Closed(_)) => None,
                 Err(connection::Error::Closed) => None,
                 Err(e) => Some((Err(e), (data, receiver))),
->>>>>>> a430e6bf
             }
         });
         Connection {
