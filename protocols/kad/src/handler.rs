--- conflicted
+++ resolved
@@ -20,7 +20,7 @@
 
 use crate::protocol::{
     KadInStreamSink, KadOutStreamSink, KadPeer, KadRequestMsg, KadResponseMsg,
-    KademliaProtocolConfig, Mode
+    KademliaProtocolConfig, Mode,
 };
 use crate::record::{self, Record};
 use futures::prelude::*;
@@ -488,25 +488,20 @@
     type InboundOpenInfo = ();
 
     fn listen_protocol(&self) -> SubstreamProtocol<Self::InboundProtocol, Self::InboundOpenInfo> {
-<<<<<<< HEAD
         match self.config.client {
             Mode::Server => {
                 if self.config.allow_listening {
-                    SubstreamProtocol::new(self.config.protocol_config.clone(), ()).map_upgrade(upgrade::EitherUpgrade::A)
+                    SubstreamProtocol::new(self.config.protocol_config.clone(), ())
+                        .map_upgrade(upgrade::EitherUpgrade::A)
                 } else {
                     SubstreamProtocol::new(upgrade::EitherUpgrade::B(upgrade::DeniedUpgrade), ())
                 }
-            },
+            }
             // If we are in client mode, I don't want to advertise Kademlia so that other peers will
             // not send me Kademlia requests.
-            Mode::Client => SubstreamProtocol::new(upgrade::EitherUpgrade::B(upgrade::DeniedUpgrade), ()),
-=======
-        if self.config.allow_listening {
-            SubstreamProtocol::new(self.config.protocol_config.clone(), ())
-                .map_upgrade(upgrade::EitherUpgrade::A)
-        } else {
-            SubstreamProtocol::new(upgrade::EitherUpgrade::B(upgrade::DeniedUpgrade), ())
->>>>>>> 98bc5e64
+            Mode::Client => {
+                SubstreamProtocol::new(upgrade::EitherUpgrade::B(upgrade::DeniedUpgrade), ())
+            }
         }
     }
 
@@ -540,10 +535,10 @@
         debug_assert!(self.config.allow_listening);
         let connec_unique_id = self.next_connec_unique_id;
         self.next_connec_unique_id.0 += 1;
-<<<<<<< HEAD
-        self.substreams.push(SubstreamState::InWaitingMessage(connec_unique_id, protocol));
-        // TODO: 
-        // Just because another peer is sending us Kademlia requests, doesn't necessarily 
+        self.substreams
+            .push(SubstreamState::InWaitingMessage(connec_unique_id, protocol));
+        // TODO:
+        // Just because another peer is sending us Kademlia requests, doesn't necessarily
         // mean that it will answer the Kademlia requests that we send to it.
         // Thus, Commenting this code out for now.
         // if let ProtocolStatus::Unconfirmed = self.protocol_status {
@@ -552,16 +547,6 @@
         //     // the behaviour to add this peer to the routing table, if possible.
         //     self.protocol_status = ProtocolStatus::Confirmed;
         // }
-=======
-        self.substreams
-            .push(SubstreamState::InWaitingMessage(connec_unique_id, protocol));
-        if let ProtocolStatus::Unconfirmed = self.protocol_status {
-            // Upon the first successfully negotiated substream, we know that the
-            // remote is configured with the same protocol name and we want
-            // the behaviour to add this peer to the routing table, if possible.
-            self.protocol_status = ProtocolStatus::Confirmed;
-        }
->>>>>>> 98bc5e64
     }
 
     fn inject_event(&mut self, message: KademliaHandlerIn<TUserData>) {
