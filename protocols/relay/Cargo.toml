--- conflicted
+++ resolved
@@ -2,13 +2,8 @@
 name = "libp2p-relay"
 edition = "2018"
 description = "Communications relaying for libp2p"
-<<<<<<< HEAD
-version = "0.4.0"
+version = "0.5.0"
 authors = ["Parity Technologies <admin@parity.io>", "Max Inden <mail@max-inden.de>"]
-=======
-version = "0.5.0"
-authors = ["Parity Technologies <admin@parity.io>"]
->>>>>>> 17d6b4ba
 license = "MIT"
 repository = "https://github.com/libp2p/rust-libp2p"
 keywords = ["peer-to-peer", "libp2p", "networking"]
@@ -24,13 +19,8 @@
 libp2p-swarm = { version = "0.32.0", path = "../../swarm" }
 log = "0.4"
 pin-project = "1"
-<<<<<<< HEAD
-prost = "0.8"
+prost = "0.9"
 rand = "0.8.4"
-=======
-prost = "0.9"
-rand = "0.7"
->>>>>>> 17d6b4ba
 smallvec = "1.6.1"
 static_assertions = "1"
 thiserror = "1.0"
